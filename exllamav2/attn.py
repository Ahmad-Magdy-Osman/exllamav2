from __future__ import annotations

import torch
from torch import nn
from exllamav2.module import ExLlamaV2Module
from exllamav2.rmsnorm import ExLlamaV2RMSNorm
from exllamav2.layernorm import ExLlamaV2LayerNorm
from exllamav2.headnorm import ExLlamaV2HeadNorm
from exllamav2.linear import ExLlamaV2Linear
from exllamav2.cache import ExLlamaV2CacheBase
from exllamav2.ext import exllamav2_ext as ext_c, none_tensor
from exllamav2.compat import safe_move_tensor
from exllamav2.lora import ExLlamaV2Lora
from exllamav2.architecture import RopeStyle
import math
# from exllamav2.util import list_live_tensors, set_snapshot, diff_snapshot, print_vram_usage_peak
# import torch.nn.functional as F

from typing import TYPE_CHECKING
if TYPE_CHECKING:
    from exllamav2.model import ExLlamaV2

# Detect flash-attn

has_flash_attn = False
has_flash_attn_with_paged = False

try:
    import flash_attn
    flash_attn_ver = [int(t) for t in flash_attn.__version__.split(".") if t.isdigit()]
    is_ampere_or_newer_gpu = any(torch.cuda.get_device_properties(i).major >= 8 for i in range(torch.cuda.device_count()))

    if not is_ampere_or_newer_gpu:
        print(" ## Warning: Flash Attention is installed but unsupported GPUs were detected.")

    if [2, 2, 1] <= flash_attn_ver < [2, 5, 7]:
        from flash_attn import flash_attn_func
        has_flash_attn = True

    if [2, 5, 7] <= flash_attn_ver:
        from flash_attn import flash_attn_func, flash_attn_with_kvcache
        has_flash_attn = True
        has_flash_attn_with_paged = True

except ModuleNotFoundError:
    pass

def assert_paged_attn():
    global has_flash_attn_with_paged
    assert has_flash_attn_with_paged, \
        "Paged attention required Flash Attention 2.5.7 or later"


has_xformers = False
try:
    import xformers.ops as xops
    # LowerTriangularFromBottomRightMask was added in xformers version 2.4 
    from xformers.ops.fmha import LowerTriangularFromBottomRightMask
    has_xformers = True
except ModuleNotFoundError:
    pass


class ExLlamaV2Attention(ExLlamaV2Module):

    name: str = "Attention"

    layer_idx: int
    input_layernorm: ExLlamaV2RMSNorm | ExLlamaV2LayerNorm | None
    q_proj: ExLlamaV2Linear | None
    k_proj: ExLlamaV2Linear | None
    v_proj: ExLlamaV2Linear | None
    o_proj: ExLlamaV2Linear | None
    q_norm: ExLlamaV2HeadNorm | None
    k_norm: ExLlamaV2HeadNorm | None

    q_handle: int | None

    temp_state: torch.tensor
    temp_q: torch.tensor
    temp_k: torch.tensor
    temp_v: torch.tensor
    temp_o: torch.tensor
    temp_dq: torch.tensor
    # temp_kv: torch.tensor

    temp_lora_size: int

    has_norm: bool
    has_residual: bool


    class Params:

        batch_size: int
        seq_len: int
        past_len: int | None
        past_lens: list[int] | None
        input_mask: torch.Tensor | None
        multi_cache: bool
        attn_mask: torch.Tensor | None
        attn_masks: torch.Tensor | None
        position_offsets: torch.Tensor | None
        past_lens_tensor: torch.Tensor | None
        paged: bool

        def __init__(
            self,
            batch_size: int,
            seq_len: int | None = None,
            past_len: int | list[int] | None = None,
            input_mask: torch.Tensor | None = None,
            position_offsets: torch.Tensor | None = None,
            paged = False
        ):

            self.batch_size = batch_size
            self.paged = paged

            if paged: return

            self.seq_len = seq_len
            if isinstance(past_len, list):
                self.past_len = None
                self.past_lens = past_len
                self.multi_cache = True
            else:
                self.past_len = past_len
                self.past_lens = None
                self.multi_cache = False
            self.input_mask = input_mask

            self.attn_mask = None
            self.attn_masks = None

            self.position_offsets = position_offsets
            self.past_lens_tensor = None
            self.paged = paged


        def is_causal(self) -> bool:
            return self.input_mask is None

        def get_position_offsets(self, device) -> torch.Tensor | None:
            assert self.position_offsets is not None
            if self.position_offsets.device != device:
                self.position_offsets = safe_move_tensor(self.position_offsets, device)
            return self.position_offsets

        def get_past_lens(self, device) -> torch.Tensor | None:
            assert self.past_lens is not None
            if self.past_lens_tensor is None:
                self.past_lens_tensor = torch.tensor(self.past_lens, dtype = torch.int, device = device)
            elif self.past_lens_tensor.device != device:
                self.past_lens_tensor = safe_move_tensor(self.past_lens_tensor, device)
            return self.past_lens_tensor

        def get_attn_mask(self, device) -> torch.Tensor | None:
            if self.attn_mask is None:
                self.attn_mask = self.build_attn_mask(device)
            elif self.attn_mask.device != device:
                self.attn_mask = safe_move_tensor(self.attn_mask, device)
            return self.attn_mask

        def get_attn_masks(self, device) -> torch.Tensor | None:
            if self.attn_masks is None:
                self.attn_masks = self.build_attn_masks(device)
            elif self.attn_masks[0] is not None and self.attn_masks[0].device != device:
                self.attn_masks = [(safe_move_tensor(m, device) if m is not None else None) for m in self.attn_masks]
            return self.attn_masks

        def build_single_attn_mask(self, batch_size, seq_len, past_len, device, input_mask):
            attn_mask = torch.zeros((batch_size, 1, seq_len, past_len + seq_len), dtype = torch.float16, device = device)
            attn_mask_triu = torch.triu(torch.full((seq_len - 1, seq_len - 1), -65504.0))
            attn_mask[:, :, : seq_len - 1, past_len + 1: past_len + seq_len] = attn_mask_triu
            if input_mask is not None:
                min_mask_width = min(input_mask.shape[-1], seq_len + past_len)
                input_mask_part = safe_move_tensor(input_mask[:, :min_mask_width], attn_mask.device)
                input_mask_part = input_mask_part.unsqueeze(1).unsqueeze(2)
                attn_mask[:, :, :, :min_mask_width] = torch.minimum(attn_mask[:, :, :, :min_mask_width], input_mask_part)
            return attn_mask

        def build_attn_mask(self, device) -> torch.Tensor | None:
            assert not self.multi_cache, "Building single mask for multiple caches"
            if self.input_mask is None and self.seq_len == 1: return None
            return self.build_single_attn_mask(self.batch_size, self.seq_len, self.past_len, device, self.input_mask)

        def build_attn_masks(self, device) -> torch.Tensor | None:
            assert self.multi_cache, "Building multiple masks for single cache"
            attn_masks = []
            for i, past_len in enumerate(self.past_lens):
                if self.input_mask is None and self.seq_len == 1:
                    attn_masks.append(None)
                else:
                    attn_masks.append(self.build_single_attn_mask(1, self.seq_len, past_len, device, self.input_mask[i]))
            return attn_masks


    class PagedParams(Params):

        block_index: torch.Tensor
        cache_seqlens: torch.Tensor
        page_size: int

        def __init__(
            self,
            batch_size: int,
            block_index: torch.Tensor,
            cache_seqlens: torch.Tensor,
            page_size: int
        ):
            super().__init__(
                batch_size = batch_size,
                paged = True
            )

            self.block_index = block_index
            self.cache_seqlens = cache_seqlens
            self.page_size = page_size

        def get_attn_mask(self, device):
            raise NotImplementedError()

        def get_block_index(self, device) -> torch.Tensor:
            if self.block_index.device != device:
                self.block_index = safe_move_tensor(self.block_index, device)
            return self.block_index

        def get_cache_seqlens(self, device) -> torch.Tensor:
            if self.cache_seqlens.device != device:
                self.cache_seqlens = safe_move_tensor(self.cache_seqlens, device)
            return self.cache_seqlens


    def __init__(self,
                 model: ExLlamaV2,
                 key: str,
                 layer_idx: int,
                 has_norm: bool = True,
                 has_residual: bool = True):

        super().__init__(model, key)

        cfg = self.model.config

        self.layer_idx = layer_idx
        self.has_norm = has_norm
        self.has_residual = has_residual

        self.q_handle = None
        self.temp_lora_size = 0

        hidden_size = cfg.hidden_size

        if self.has_norm:
            if cfg.arch.norm == "layernorm":
                self.input_layernorm = ExLlamaV2LayerNorm(model, key + cfg.arch.norm_key_1)
            elif cfg.arch.norm == "rmsnorm":
                self.input_layernorm = ExLlamaV2RMSNorm(model, key + cfg.arch.norm_key_1)
        else:
            self.input_layernorm = None

        f_a = 0
        f_b = cfg.num_attention_heads * cfg.head_dim
        f_c = f_b + cfg.num_key_value_heads * cfg.head_dim
        f_d = f_c + cfg.num_key_value_heads * cfg.head_dim
        f_key = (key + ".self_attn." + cfg.arch.fused_qkv_key) if cfg.arch.fused_qkv_key else None

        self.q_proj = ExLlamaV2Linear(model, key + ".self_attn.q_proj", hidden_size, cfg.num_attention_heads * cfg.head_dim, cfg.arch.attention_bias_qkv, f_key = f_key, f_beg = f_a, f_end = f_b)
        self.k_proj = ExLlamaV2Linear(model, key + ".self_attn.k_proj", hidden_size, cfg.num_key_value_heads * cfg.head_dim, cfg.arch.attention_bias_qkv, f_key = f_key, f_beg = f_b, f_end = f_c)
        self.v_proj = ExLlamaV2Linear(model, key + ".self_attn.v_proj", hidden_size, cfg.num_key_value_heads * cfg.head_dim, cfg.arch.attention_bias_qkv, f_key = f_key, f_beg = f_c, f_end = f_d)
        self.o_proj = ExLlamaV2Linear(model, key + ".self_attn.o_proj", cfg.num_attention_heads * cfg.head_dim, hidden_size, cfg.arch.attention_bias_o)

        if cfg.use_qk_norm:
            self.q_norm = ExLlamaV2HeadNorm(model, key + ".self_attn.q_norm", cfg.num_attention_heads, cfg.head_dim)
            self.k_norm = ExLlamaV2HeadNorm(model, key + ".self_attn.k_norm", cfg.num_key_value_heads, cfg.head_dim)
        else:
            self.q_norm = None
            self.k_norm = None

        self.submodules = [self.q_proj,
                           self.k_proj,
                           self.v_proj,
                           self.o_proj]
        if self.has_norm:
            self.submodules += [self.input_layernorm]
        if cfg.use_qk_norm:
            self.submodules += [self.q_norm,
                                self.k_norm]

        # if cfg.arch.scale_attn_weights:
        #     self.unscale_factor = self.layer_idx + 1
        #     self.scale_factor = 1 / self.unscale_factor
        # else:
        self.unscale_factor = 1
        self.scale_factor = 1


    def numel(self) -> int:

        numel = self.q_proj.numel() + \
                self.k_proj.numel() + \
                self.v_proj.numel() + \
                self.o_proj.numel()

        if self.input_layernorm is not None: numel += self.input_layernorm.numel()
        if self.q_norm is not None: numel += self.q_norm.numel()
        if self.k_norm is not None: numel += self.k_norm.numel()

        return numel


    def load(self):

        if self.input_layernorm is not None: self.input_layernorm.load()
        self.q_proj.load()
        self.k_proj.load()
        self.v_proj.load()
        self.o_proj.load()
        if self.q_norm is not None: self.q_norm.load()
        if self.k_norm is not None: self.k_norm.load()

        if self.q_proj.is_quant():

            assert self.k_proj.is_quant() and self.v_proj.is_quant() and self.o_proj.is_quant(), "Partially quantized attention layer"

            device_tensors = self.model.get_device_tensors(self.device_idx)
            device_tensors.begin_scratch_alloc()
            self.temp_state = device_tensors.get_scratch_slice(self.temp_state_size())
            # self.temp_q = device_tensors.get_scratch_slice(self.temp_q_size())
            # self.temp_k = device_tensors.get_scratch_slice(self.temp_k_size())
            # self.temp_v = device_tensors.get_scratch_slice(self.temp_v_size())
            self.temp_dq = device_tensors.get_scratch_slice(self.temp_dq_size())
            # self.temp_kv = device_tensors.get_scratch_slice(self.temp_kv_size()) if self.model.config.num_attention_heads != self.model.config.num_key_value_heads else None

            if self.has_norm:
                norm_weight = self.input_layernorm.weight if self.input_layernorm.weight is not None else none_tensor
                norm_bias = self.input_layernorm.bias if self.input_layernorm.bias is not None else none_tensor
                is_rms = isinstance(self.input_layernorm, ExLlamaV2RMSNorm)
                eps = self.input_layernorm.variance_epsilon
            else:
                norm_weight = none_tensor
                norm_bias = none_tensor
                is_rms = False
                eps = 0

            if self.q_norm is None:
                q_norm = none_tensor
            else:
                q_norm = self.q_norm.weight

            if self.k_norm is None:
                k_norm = none_tensor
            else:
                k_norm = self.k_norm.weight

            self.q_handle = ext_c.make_q_attn(
                norm_weight,
                norm_bias,
                is_rms,
                eps,
                self.q_proj.q_handle,
                self.k_proj.q_handle,
                self.v_proj.q_handle,
                self.o_proj.q_handle,
                self.temp_state,
                # self.temp_q,
                # self.temp_k,
                # self.temp_v,
                self.temp_dq,
                self.model.config.max_input_len * self.model.config.max_batch_size,
                self.model.config.hidden_size,
                self.model.config.num_attention_heads,
                self.model.config.num_key_value_heads,
                self.model.config.head_dim,
                self.model.config.max_seq_len,
                self.has_residual,
                self.model.config.arch.rope_style.value,
                q_norm,
                k_norm
            )


    def unload(self):
        if self.q_handle is not None:
            ext_c.free_q_attn(self.q_handle)
            self.q_handle = None

        if self.input_layernorm is not None: self.input_layernorm.unload()
        if self.q_proj is not None: self.q_proj.unload()
        if self.k_proj is not None: self.k_proj.unload()
        if self.v_proj is not None: self.v_proj.unload()
        self.o_proj.unload()

        self.temp_state = None
        self.temp_dq = None

        if self.q_norm is not None: self.q_norm.unload()
        if self.k_norm is not None: self.k_norm.unload()


    def weight_footprint(self):

        fp = self.q_proj.weight_footprint() + \
             self.k_proj.weight_footprint() + \
             self.v_proj.weight_footprint() + \
             self.o_proj.weight_footprint()
        if self.input_layernorm is not None:
            fp += self.input_layernorm.weight_footprint()
        if self.q_norm is not None:
            fp += self.q_norm.weight_footprint()
        if self.k_norm is not None:
            fp += self.k_norm.weight_footprint()

        return fp


    def scratch_space_fixed(self):

        return self.temp_state_size() + \
               self.temp_dq_size()


    def scratch_space(self):

        return self.temp_state_size() + \
               self.temp_q_size() + \
               self.temp_k_size() + \
               self.temp_v_size() + \
               self.temp_dq_size() + \
               self.temp_kv_size()
               # self.temp_attn_size() +  # Accounted for separately in model.set_device_map()


    def temp_state_size(self):

        return self.model.config.max_input_len * self.model.config.max_batch_size * self.model.config.num_attention_heads * self.model.config.head_dim * 2 + 128


    def temp_q_size(self):

        return self.model.config.max_input_len * self.model.config.max_batch_size * self.model.config.num_attention_heads * self.model.config.head_dim * 2 + 128


    def temp_k_size(self):

        return self.model.config.max_input_len * self.model.config.max_batch_size * self.model.config.num_key_value_heads * self.model.config.head_dim * 2 + 128


    def temp_v_size(self):

        return self.model.config.max_input_len * self.model.config.max_batch_size * self.model.config.num_key_value_heads * self.model.config.head_dim * 2 + 128


    def temp_dq_size(self):

        return max(self.q_proj.temp_dq_size(),
                   self.k_proj.temp_dq_size(),
                   self.v_proj.temp_dq_size(),
                   self.o_proj.temp_dq_size())


    def temp_kv_size(self):

        if self.model.config.num_key_value_heads == self.model.config.num_attention_heads: return 0
        return 2 * self.model.config.max_seq_len * self.model.config.max_batch_size * self.model.config.num_attention_heads * self.model.config.head_dim * 2 + 128


    def temp_attn_size(self):
        global has_flash_attn
        global has_xformers

        att_max = min(self.model.config.max_attention_size, self.model.config.max_seq_len ** 2)

        if (has_flash_attn and not self.model.config.no_flash_attn) or (has_xformers and not self.model.config.no_xformers) :
            #in sm>=80 devices, xformers uses the same memory as flash_attn
            #todo: due to the different implementions. in sm<80 devices, xformers uses less memory than it in sm>=80. There may still be room for optimization.
            eff = self.model.config.max_attention_size ** 0.5 / 190  # based on supposed memory savings listed in flash-attn repo + some fudging
            att_max //= eff

        return 2 * att_max * self.model.config.num_attention_heads * 2 + 128


    def set_device_idx(self, idx):
        super().set_device_idx(idx)

        if self.input_layernorm is not None: self.input_layernorm.set_device_idx(idx)
        self.q_proj.set_device_idx(idx)
        self.k_proj.set_device_idx(idx)
        self.v_proj.set_device_idx(idx)
        self.o_proj.set_device_idx(idx)
        if self.q_norm is not None: self.q_norm.set_device_idx(idx)
        if self.k_norm is not None: self.k_norm.set_device_idx(idx)


    def repeat_kv(self, hidden_states: torch.Tensor, n_rep: int) -> torch.Tensor:

        if n_rep == 1: return hidden_states

        batch, num_key_value_heads, slen, head_dim = hidden_states.shape
        hidden_states = hidden_states[:, :, None, :, :].expand(batch, num_key_value_heads, n_rep, slen, head_dim)
        hidden_states = hidden_states.reshape(batch, num_key_value_heads * n_rep, slen, head_dim)
        return hidden_states


    def forward_paged(self,
                      hidden_states: torch.Tensor,
                      cache: ExLlamaV2CacheBase | None = None,
                      attn_params: ExLlamaV2Attention.PagedParams | None = None,
                      loras: list[ExLlamaV2Lora] | None = None,
                      **kwargs) -> torch.Tensor:

        is_q = self.q_handle is not None
        cfg = self.model.config
        constants = self.model.get_device_tensors(self.device_idx, scratch = is_q)

        page_size = attn_params.page_size

        batch_size, q_len, _ = hidden_states.shape

        cache_seqlens = attn_params.get_cache_seqlens(self.device())
        block_table = attn_params.get_block_index(self.device())

        k_cache, v_cache = cache.get_kv_state(self.layer_idx, batch_size, 0, 1, page_size, cache_seqlens, block_table)
        k_cache = k_cache.view(k_cache.shape[1] // page_size, page_size, k_cache.shape[2], k_cache.shape[3])
        v_cache = v_cache.view(v_cache.shape[1] // page_size, page_size, v_cache.shape[2], v_cache.shape[3])

        if is_q:
            q = torch.empty((batch_size, q_len, cfg.num_attention_heads, cfg.head_dim), device = hidden_states.device, dtype = torch.half)
            k = torch.empty((batch_size, q_len, cfg.num_key_value_heads, cfg.head_dim), device = hidden_states.device, dtype = torch.half)
            v = torch.empty((batch_size, q_len, cfg.num_key_value_heads, cfg.head_dim), device = hidden_states.device, dtype = torch.half)

            if loras is None or self.temp_lora_size == 0:
                pass_loras = []
                pass_lora_temp = none_tensor
            else:
                pass_loras = [id(x) for x in loras]
                pass_lora_temp = torch.empty((self.temp_lora_size,), dtype = torch.half, device = hidden_states.device)

            ext_c.q_attn_forward_1(
                self.q_handle,
                hidden_states,
                batch_size,
                q_len,
                0,
                attn_params.get_cache_seqlens(self.device()),
                q,
                k,
                v,
                constants.sin,
                constants.cos,
                pass_loras,
                pass_lora_temp
            )
        else:
            residual = hidden_states
            hidden_states = self.input_layernorm.forward(hidden_states) if self.has_norm else hidden_states
            q = self.q_proj.forward(hidden_states, loras = loras)
            k = self.k_proj.forward(hidden_states, loras = loras)
            v = self.v_proj.forward(hidden_states, loras = loras)
            q = q.view(batch_size, q_len, cfg.num_attention_heads, cfg.head_dim)
            k = k.view(batch_size, q_len, cfg.num_key_value_heads, cfg.head_dim)
            v = v.view(batch_size, q_len, cfg.num_key_value_heads, cfg.head_dim)
            if cfg.use_qk_norm:
                q = self.q_norm.forward(q)
                k = self.k_norm.forward(k)
            if cfg.arch.rope_style != RopeStyle.NONE:
                for t, heads in [(q, cfg.num_attention_heads), (k, cfg.num_key_value_heads)]:
                    ext_c.rope_(
                        t,
                        constants.sin,
                        constants.cos,
                        0,
                        heads,
                        cfg.head_dim,
                        attn_params.get_cache_seqlens(self.device()),
                        cfg.arch.rope_style == RopeStyle.NEOX
                    )

        attn_output = flash_attn_with_kvcache(
            q = q,
            k = k,
            v = v,
            k_cache = k_cache,
            v_cache = v_cache,
            cache_seqlens = cache_seqlens,
            block_table = block_table,
            causal = True
        )
        attn_output = attn_output.view((batch_size, q_len, cfg.num_attention_heads * cfg.head_dim))

        cache.store_kv_state(self.layer_idx, batch_size, 0, q_len, page_size, cache_seqlens, block_table)

        # Output projection

        if is_q:
            ext_c.q_attn_forward_2(
                self.q_handle,
                hidden_states,
                attn_output,
                batch_size,
                q_len,
                pass_loras,
                pass_lora_temp
            )
        else:
            hidden_states = self.o_proj.forward(attn_output, loras = loras)
            if self.has_residual:
                hidden_states += residual

        return hidden_states


    def _attn_matmul(self, batch_size, q_len, q_states, k_states, v_states, attn_params, cfg):

        q_states = q_states.transpose(1, 2)
        k_states = k_states.transpose(1, 2)
        v_states = v_states.transpose(1, 2)

        k_states = self.repeat_kv(k_states, cfg.num_key_value_groups)
        k_states = k_states.transpose(-1, -2)

        attn_weights = torch.matmul(q_states, k_states)

        attn_weights *= 1 / math.sqrt(cfg.head_dim)
        attn_mask = attn_params.get_attn_mask(attn_weights.device)
        if attn_mask is not None: attn_weights = attn_weights + attn_mask
        attn_weights = nn.functional.softmax(attn_weights, dim=-1, dtype=torch.float16)

        v_states = self.repeat_kv(v_states, cfg.num_key_value_groups)
        attn_output = torch.matmul(attn_weights, v_states)

        attn_output = attn_output.transpose(1, 2)
        attn_output = attn_output.reshape((batch_size, q_len, cfg.num_attention_heads * cfg.head_dim))
        return attn_output


    def _attn_flash(self, batch_size, q_len, q_states, k_states, v_states, attn_params, cfg):

        attn_output = flash_attn_func(
            q_states,
            k_states,
            v_states,
            causal = True
        )
        attn_output = attn_output.reshape((batch_size, q_len, cfg.num_attention_heads * cfg.head_dim))
        return attn_output


    def forward(self,
                hidden_states: torch.Tensor,
                cache: ExLlamaV2CacheBase | None = None,
                attn_params: ExLlamaV2Attention.Params | None = None,
                past_len: int | None = None,
                intermediates: bool = False,
                loras: list[ExLlamaV2Lora] | None = None,
                **kwargs) -> torch.Tensor | dict[str: torch.Tensor]:

        global has_flash_attn
        global has_xformers

        if isinstance(attn_params, ExLlamaV2Attention.PagedParams):
            return self.forward_paged(
                hidden_states,
                cache,
                attn_params,
                loras = loras,
                **kwargs
            )

        if self.q_handle is None or intermediates:
            return self.forward_torch(
                hidden_states,
                cache,
                attn_params,
                past_len,
                intermediates,
                loras = loras,
                **kwargs
            )

        cfg = self.model.config
        constants = self.model.get_device_tensors(self.device_idx)

        batch_size, q_len, _ = hidden_states.shape
        direct = (batch_size == 1 and cache is not None and isinstance(cache, ExLlamaV2CacheBase))

        q_shape = hidden_states.shape[:-1] + (self.q_proj.out_features,)
        k_shape = hidden_states.shape[:-1] + (self.k_proj.out_features,)
        v_shape = hidden_states.shape[:-1] + (self.v_proj.out_features,)
        q_states = torch.empty(q_shape, device = hidden_states.device, dtype = torch.half)

        # If conditions are right we can write the K/V projections directly into the cache

        if direct:
            batch_keys, batch_values = cache.get_kv_state(self.layer_idx, batch_size, 0, past_len)
            k_states = batch_keys[:batch_size, past_len : past_len + q_len, :]
            v_states = batch_values[:batch_size, past_len : past_len + q_len, :]
        else:
            k_states = torch.empty(k_shape, device = hidden_states.device, dtype = torch.half)
            v_states = torch.empty(v_shape, device = hidden_states.device, dtype = torch.half)

        # RMS norm, Q/K/V projections, position embeddings

        if loras is None or self.temp_lora_size == 0:
            pass_loras = []
            pass_lora_temp = none_tensor
        else:
            pass_loras = [id(x) for x in loras]
            pass_lora_temp = torch.empty((self.temp_lora_size,), dtype = torch.half, device = hidden_states.device)

        if attn_params.position_offsets is not None:
            pass_past_len_1 = past_len
            pass_past_len_2 = attn_params.get_position_offsets(hidden_states.device)
        else:
            pass_past_len_1 = past_len
            pass_past_len_2 = none_tensor

        ext_c.q_attn_forward_1(
            self.q_handle,
            hidden_states,
            batch_size,
            q_len,
            pass_past_len_1,
            pass_past_len_2,
            q_states,
            k_states,
            v_states,
            constants.sin,
            constants.cos,
            pass_loras,
            pass_lora_temp
        )

        # Select attention function

<<<<<<< HEAD
        if cfg.no_flash_attn or not has_flash_attn or not attn_params.is_causal():
            attn_func = self._attn_matmul
        else:
            attn_func = self._attn_flash
=======
                    k_states = batch_keys.narrow(0, 0, batch_size).narrow(1, 0, past_len + q_len)
                    v_states = batch_values.narrow(0, 0, batch_size).narrow(1, 0, past_len + q_len)

            # Torch matmul attention

            use_flash_attn = has_flash_attn and not cfg.no_flash_attn
            use_xformers = has_xformers and not cfg.no_xformers
            
            if not (use_flash_attn or use_xformers) or not attn_params.is_causal():

                q_states = q_states.transpose(1, 2)
                k_states = k_states.transpose(1, 2)
                v_states = v_states.transpose(1, 2)

                k_states = self.repeat_kv(k_states, num_key_value_groups)
                k_states = k_states.transpose(-1, -2)

                attn_weights = torch.matmul(q_states, k_states)
                k_states = None
                q_states = None

                # attn_weights *= self.scale_factor / math.sqrt(head_dim)
                # attn_mask = attn_params.get_attn_mask(hidden_states.device)
                # if self.unscale_factor != 1: attn_weights *= self.unscale_factor
                attn_weights *= 1 / math.sqrt(head_dim)
                attn_mask = attn_params.get_attn_mask(hidden_states.device)
                if attn_mask is not None: attn_weights = attn_weights + attn_mask
                attn_weights = nn.functional.softmax(attn_weights, dim = -1, dtype = torch.float16)

                v_states = self.repeat_kv(v_states, num_key_value_groups)
                attn_output = torch.matmul(attn_weights, v_states)
                v_states = None

                attn_output = attn_output.transpose(1, 2)
                attn_output = attn_output.reshape((batch_size, q_len, cfg.num_attention_heads * cfg.head_dim))

            elif use_flash_attn:
                # Flash Attention 2
                # TODO: Enable flash-attn with input mask
                attn_output = flash_attn_func(
                    q_states,
                    k_states,
                    v_states,
                    # softmax_scale = None if self.scale_factor == 1 else self.scale_factor / math.sqrt(head_dim),
                    causal = True
                )
                attn_output = attn_output.reshape((batch_size, q_len, cfg.num_attention_heads * cfg.head_dim))
                
            else:
                # xformers memory_efficient_attention, could be beneficial if your device's architecture is less than <sm_80
                # xformer does not expand the kv automatically, we need to do it manually. The efficiency between xformers.memory_efficient_attention and flash_attn in >sm_80 are almost the same. But the martix operation make this implemention much slower. 
                
                k_states = k_states.transpose(1, 2)
                v_states = v_states.transpose(1, 2)

                k_states = self.repeat_kv(k_states, num_key_value_groups)
                v_states = self.repeat_kv(v_states, num_key_value_groups)
                
                k_states = k_states.transpose(1, 2)
                v_states = v_states.transpose(1, 2)

                attn_output = xops.memory_efficient_attention(q_states, k_states, v_states, attn_bias = LowerTriangularFromBottomRightMask())
                attn_output = attn_output.reshape((batch_size, q_len, cfg.num_attention_heads * cfg.head_dim))
                
            # Torch SDP attention:

            # q_states = q_states.transpose(1, 2)
            # k_states = k_states.transpose(1, 2)
            # v_states = v_states.transpose(1, 2)
            #
            # # k_states = self.repeat_kv(k_states, num_key_value_groups)
            # # v_states = self.repeat_kv(v_states, num_key_value_groups)
            #
            # attn_output = F.scaled_dot_product_attention(q_states, k_states, v_states, attn_mask = attn_mask, is_causal = False)
            # attn_output = attn_output.transpose(1, 2)
            # attn_output = attn_output.reshape((batch_size, q_len, hidden_size))

            # Update 8-bit/Q4 cache

            if cache is not None:
                cache.store_kv_state(self.layer_idx, batch_size, past_len, q_len)

        # Multiple caches

        elif isinstance(cache, list):

            assert attn_params.multi_cache
            attn_masks = attn_params.get_attn_masks(hidden_states.device)

            attn_outputs = []
            for i in range(len(cache)):

                # TODO: Once nested tensors are finalized in Torch, this could all be batched, probably

                # Add keys and values to cache

                batch_keys, batch_values = cache[i].get_kv_state(self.layer_idx, 1, 0, past_len[i])
                new_keys = batch_keys.narrow(1, past_len[i], q_len)
                new_values = batch_values.narrow(1, past_len[i], q_len)
                new_keys.copy_(k_states.narrow(0, i, 1))
                new_values.copy_(v_states.narrow(0, i, 1))

                # Store updated cache values

                cache[i].store_kv_state(self.layer_idx, 1, past_len[i], q_len)

                # Key/value tensors with past
>>>>>>> 309d0e90

        # Straight attention without cache

        if cache is None:

            q_states = q_states.view(batch_size, q_len, cfg.num_attention_heads, cfg.head_dim)
            k_states = k_states.view(batch_size, q_len, cfg.num_key_value_heads, cfg.head_dim)
            v_states = v_states.view(batch_size, q_len, cfg.num_key_value_heads, cfg.head_dim)

            attn_output = attn_func(batch_size, q_len, q_states, k_states, v_states, attn_params, cfg)

        # Regular cache (FP16, FP8, Q4)

        elif isinstance(cache, ExLlamaV2CacheBase):

            q_states = q_states.view(batch_size, q_len, cfg.num_attention_heads, cfg.head_dim)
            k_states = k_states.view(batch_size, q_len, cfg.num_key_value_heads, cfg.head_dim)
            v_states = v_states.view(batch_size, q_len, cfg.num_key_value_heads, cfg.head_dim)

            if not direct:
                batch_keys, batch_values = cache.get_kv_state(self.layer_idx, batch_size, 0, past_len)
                batch_keys[:batch_size, past_len:past_len + q_len, :].copy_(k_states)
                batch_values[:batch_size, past_len:past_len + q_len, :].copy_(v_states)

            k_states = batch_keys[:batch_size, :past_len + q_len, :]
            v_states = batch_values[:batch_size, :past_len + q_len, :]

            cache.store_kv_state(self.layer_idx, batch_size, past_len, q_len)

            attn_output = attn_func(batch_size, q_len, q_states, k_states, v_states, attn_params, cfg)

        # Output projection

        ext_c.q_attn_forward_2(
            self.q_handle,
            hidden_states,
            attn_output,
            batch_size,
            q_len,
            pass_loras,
            pass_lora_temp
        )

        return hidden_states


    def forward_torch(self,
                      hidden_states: torch.Tensor,
                      cache: ExLlamaV2CacheBase | None = None,
                      attn_params: ExLlamaV2Attention.Params | None = None,
                      past_len: int | None = None,
                      intermediates: bool = False,
                      loras: list[ExLlamaV2Lora] | None = None,
                      **kwargs) -> torch.Tensor | dict:
        global has_flash_attn
        global has_xformers
        
        cfg = self.model.config
        num_attention_heads = cfg.num_attention_heads
        num_key_value_heads = cfg.num_key_value_heads
        num_key_value_groups = cfg.num_key_value_groups
        head_dim = cfg.head_dim
        hidden_size = cfg.hidden_size

        batch_size, q_len, _ = hidden_states.size()

        past_len = 0 if cache is None else cache.current_seq_len

        # Project q, k, v

        residual = hidden_states
        post_norm = self.input_layernorm.forward(hidden_states) if self.has_norm else hidden_states

        query_states = self.q_proj.forward(post_norm, loras = loras)
        key_states = self.k_proj.forward(post_norm, loras = loras)
        value_states = self.v_proj.forward(post_norm, loras = loras)

        # Shape for attention

        query_states = query_states.view(batch_size, q_len, num_attention_heads, head_dim)
        key_states = key_states.view(batch_size, q_len, num_key_value_heads, head_dim)
        value_states = value_states.view(batch_size, q_len, num_key_value_heads, head_dim)

        # Apply Q/K norms

        if cfg.use_qk_norm:
            query_states = self.q_norm.forward(query_states)
            key_states = self.k_norm.forward(key_states)

        # Apply position embeddings

        constants = self.model.get_device_tensors(self.device_idx, scratch = False)

        if attn_params.position_offsets is not None:
            position_offsets = attn_params.get_position_offsets(hidden_states.device)
        else:
            position_offsets = none_tensor

        if cfg.arch.rope_style != RopeStyle.NONE:
            ext_c.rope_(query_states, constants.sin, constants.cos, past_len, num_attention_heads, head_dim, position_offsets, cfg.arch.rope_style == RopeStyle.NEOX)
            ext_c.rope_(key_states, constants.sin, constants.cos, past_len, num_key_value_heads, head_dim, position_offsets, cfg.arch.rope_style == RopeStyle.NEOX)

        # Add keys and values to cache

        if cache is not None:

            batch_keys, batch_values = cache.get_kv_state(self.layer_idx, batch_size, 0, past_len)
            new_keys = batch_keys.narrow(1, past_len, q_len).narrow(0, 0, batch_size)
            new_values = batch_values.narrow(1, past_len, q_len).narrow(0, 0, batch_size)
            new_keys.copy_(key_states)
            new_values.copy_(value_states)

            # Key/value tensors with past

            key_states = batch_keys.narrow(1, 0, past_len + q_len).narrow(0, 0, batch_size)
            value_states = batch_values.narrow(1, 0, past_len + q_len).narrow(0, 0, batch_size)

        use_flash_attn = has_flash_attn and not cfg.no_flash_attn
        use_xformers = has_xformers and not cfg.no_xformers
        # Torch matmul attention

        if not (use_flash_attn or use_xformers) or not attn_params.is_causal():

            query_states = query_states.transpose(1, 2)
            key_states = key_states.transpose(1, 2)
            value_states = value_states.transpose(1, 2)

            key_states = self.repeat_kv(key_states, cfg.num_key_value_groups)
            key_states = key_states.transpose(-1, -2)

            attn_weights = torch.matmul(query_states, key_states)
            # attn_weights *= self.scale_factor / math.sqrt(head_dim)
            # attn_mask = attn_params.get_attn_mask(hidden_states.device)
            # if self.scale_factor != 1: attn_weights *= self.unscale_factor
            attn_weights *= 1 / math.sqrt(head_dim)
            attn_mask = attn_params.get_attn_mask(hidden_states.device)
            if attn_mask is not None: attn_weights = attn_weights + attn_mask
            attn_weights = nn.functional.softmax(attn_weights, dim = -1, dtype = torch.float16)

            value_states = self.repeat_kv(value_states, cfg.num_key_value_groups)
            attn_output = torch.matmul(attn_weights, value_states)

            attn_output = attn_output.transpose(1, 2)
            attn_output = attn_output.reshape((batch_size, q_len, cfg.num_attention_heads * cfg.head_dim))

        # Flash Attention 2

        elif use_flash_attn:

            attn_output = flash_attn_func(
                query_states,
                key_states,
                value_states,
                # softmax_scale = None if self.scale_factor == 1 else self.scale_factor / math.sqrt(head_dim),
                causal = True
            )
            attn_output = attn_output.reshape((batch_size, q_len, cfg.num_attention_heads * cfg.head_dim))
        else:
                
            key_states = key_states.transpose(1, 2)
            value_states = value_states.transpose(1, 2)

            key_states = self.repeat_kv(key_states, num_key_value_groups)
            value_states = self.repeat_kv(value_states, num_key_value_groups)
            
            key_states = key_states.transpose(1, 2)
            v_states = value_states.transpose(1, 2)

            attn_output = xops.memory_efficient_attention(query_states, key_states, value_states, attn_bias = LowerTriangularFromBottomRightMask())
            attn_output = attn_output.reshape((batch_size, q_len, cfg.num_attention_heads * cfg.head_dim))
            
        # Update 8-bit/Q4 cache

        if cache is not None:
            cache.store_kv_state(self.layer_idx, batch_size, past_len, q_len)

        # Output projection

        attn_proj = self.o_proj.forward(attn_output, loras = loras)

        # Add residual connection

        hidden_states = (attn_proj + residual) if self.has_residual else attn_proj

        if intermediates:
            return {"post_norm": post_norm,
                    "attn_output": attn_output,
                    "hidden_states": hidden_states}
        else:
            return hidden_states


    def update_loras(self):

        if self.q_handle is None: return

        cfg = self.model.config

        q_proj_lora_a = { id(k): v for k, v in self.q_proj.lora_a_tensors.items() }
        q_proj_lora_b = { id(k): v for k, v in self.q_proj.lora_b_tensors.items() }
        k_proj_lora_a = { id(k): v for k, v in self.k_proj.lora_a_tensors.items() }
        k_proj_lora_b = { id(k): v for k, v in self.k_proj.lora_b_tensors.items() }
        v_proj_lora_a = { id(k): v for k, v in self.v_proj.lora_a_tensors.items() }
        v_proj_lora_b = { id(k): v for k, v in self.v_proj.lora_b_tensors.items() }
        o_proj_lora_a = { id(k): v for k, v in self.o_proj.lora_a_tensors.items() }
        o_proj_lora_b = { id(k): v for k, v in self.o_proj.lora_b_tensors.items() }

        temp_lora_size = ext_c.q_attn_set_loras(self.q_handle,
                                                q_proj_lora_a,
                                                q_proj_lora_b,
                                                k_proj_lora_a,
                                                k_proj_lora_b,
                                                v_proj_lora_a,
                                                v_proj_lora_b,
                                                o_proj_lora_a,
                                                o_proj_lora_b)

        self.temp_lora_size = temp_lora_size * cfg.max_batch_size * cfg.max_input_len


    def is_quant(self):
        return self.q_handle is not None
<|MERGE_RESOLUTION|>--- conflicted
+++ resolved
@@ -54,7 +54,7 @@
 has_xformers = False
 try:
     import xformers.ops as xops
-    # LowerTriangularFromBottomRightMask was added in xformers version 2.4 
+    # LowerTriangularFromBottomRightMask was added in xformers version 2.4
     from xformers.ops.fmha import LowerTriangularFromBottomRightMask
     has_xformers = True
 except ModuleNotFoundError:
@@ -647,6 +647,25 @@
         return attn_output
 
 
+    def _attn_xformers(self, batch_size, q_len, q_states, k_states, v_states, attn_params, cfg):
+
+        # xformers memory_efficient_attention, could be beneficial if your device's architecture is less than <sm_80
+        # xformer does not expand the kv automatically, we need to do it manually. The efficiency between xformers.memory_efficient_attention and flash_attn in >sm_80 are almost the same. But the martix operation make this implemention much slower.
+
+        k_states = k_states.transpose(1, 2)
+        v_states = v_states.transpose(1, 2)
+
+        k_states = self.repeat_kv(k_states, num_key_value_groups)
+        v_states = self.repeat_kv(v_states, num_key_value_groups)
+
+        k_states = k_states.transpose(1, 2)
+        v_states = v_states.transpose(1, 2)
+
+        attn_output = xops.memory_efficient_attention(q_states, k_states, v_states, attn_bias = LowerTriangularFromBottomRightMask())
+        attn_output = attn_output.reshape((batch_size, q_len, cfg.num_attention_heads
+        return attn_output
+
+
     def forward(self,
                 hidden_states: torch.Tensor,
                 cache: ExLlamaV2CacheBase | None = None,
@@ -734,120 +753,10 @@
 
         # Select attention function
 
-<<<<<<< HEAD
         if cfg.no_flash_attn or not has_flash_attn or not attn_params.is_causal():
             attn_func = self._attn_matmul
         else:
             attn_func = self._attn_flash
-=======
-                    k_states = batch_keys.narrow(0, 0, batch_size).narrow(1, 0, past_len + q_len)
-                    v_states = batch_values.narrow(0, 0, batch_size).narrow(1, 0, past_len + q_len)
-
-            # Torch matmul attention
-
-            use_flash_attn = has_flash_attn and not cfg.no_flash_attn
-            use_xformers = has_xformers and not cfg.no_xformers
-            
-            if not (use_flash_attn or use_xformers) or not attn_params.is_causal():
-
-                q_states = q_states.transpose(1, 2)
-                k_states = k_states.transpose(1, 2)
-                v_states = v_states.transpose(1, 2)
-
-                k_states = self.repeat_kv(k_states, num_key_value_groups)
-                k_states = k_states.transpose(-1, -2)
-
-                attn_weights = torch.matmul(q_states, k_states)
-                k_states = None
-                q_states = None
-
-                # attn_weights *= self.scale_factor / math.sqrt(head_dim)
-                # attn_mask = attn_params.get_attn_mask(hidden_states.device)
-                # if self.unscale_factor != 1: attn_weights *= self.unscale_factor
-                attn_weights *= 1 / math.sqrt(head_dim)
-                attn_mask = attn_params.get_attn_mask(hidden_states.device)
-                if attn_mask is not None: attn_weights = attn_weights + attn_mask
-                attn_weights = nn.functional.softmax(attn_weights, dim = -1, dtype = torch.float16)
-
-                v_states = self.repeat_kv(v_states, num_key_value_groups)
-                attn_output = torch.matmul(attn_weights, v_states)
-                v_states = None
-
-                attn_output = attn_output.transpose(1, 2)
-                attn_output = attn_output.reshape((batch_size, q_len, cfg.num_attention_heads * cfg.head_dim))
-
-            elif use_flash_attn:
-                # Flash Attention 2
-                # TODO: Enable flash-attn with input mask
-                attn_output = flash_attn_func(
-                    q_states,
-                    k_states,
-                    v_states,
-                    # softmax_scale = None if self.scale_factor == 1 else self.scale_factor / math.sqrt(head_dim),
-                    causal = True
-                )
-                attn_output = attn_output.reshape((batch_size, q_len, cfg.num_attention_heads * cfg.head_dim))
-                
-            else:
-                # xformers memory_efficient_attention, could be beneficial if your device's architecture is less than <sm_80
-                # xformer does not expand the kv automatically, we need to do it manually. The efficiency between xformers.memory_efficient_attention and flash_attn in >sm_80 are almost the same. But the martix operation make this implemention much slower. 
-                
-                k_states = k_states.transpose(1, 2)
-                v_states = v_states.transpose(1, 2)
-
-                k_states = self.repeat_kv(k_states, num_key_value_groups)
-                v_states = self.repeat_kv(v_states, num_key_value_groups)
-                
-                k_states = k_states.transpose(1, 2)
-                v_states = v_states.transpose(1, 2)
-
-                attn_output = xops.memory_efficient_attention(q_states, k_states, v_states, attn_bias = LowerTriangularFromBottomRightMask())
-                attn_output = attn_output.reshape((batch_size, q_len, cfg.num_attention_heads * cfg.head_dim))
-                
-            # Torch SDP attention:
-
-            # q_states = q_states.transpose(1, 2)
-            # k_states = k_states.transpose(1, 2)
-            # v_states = v_states.transpose(1, 2)
-            #
-            # # k_states = self.repeat_kv(k_states, num_key_value_groups)
-            # # v_states = self.repeat_kv(v_states, num_key_value_groups)
-            #
-            # attn_output = F.scaled_dot_product_attention(q_states, k_states, v_states, attn_mask = attn_mask, is_causal = False)
-            # attn_output = attn_output.transpose(1, 2)
-            # attn_output = attn_output.reshape((batch_size, q_len, hidden_size))
-
-            # Update 8-bit/Q4 cache
-
-            if cache is not None:
-                cache.store_kv_state(self.layer_idx, batch_size, past_len, q_len)
-
-        # Multiple caches
-
-        elif isinstance(cache, list):
-
-            assert attn_params.multi_cache
-            attn_masks = attn_params.get_attn_masks(hidden_states.device)
-
-            attn_outputs = []
-            for i in range(len(cache)):
-
-                # TODO: Once nested tensors are finalized in Torch, this could all be batched, probably
-
-                # Add keys and values to cache
-
-                batch_keys, batch_values = cache[i].get_kv_state(self.layer_idx, 1, 0, past_len[i])
-                new_keys = batch_keys.narrow(1, past_len[i], q_len)
-                new_values = batch_values.narrow(1, past_len[i], q_len)
-                new_keys.copy_(k_states.narrow(0, i, 1))
-                new_values.copy_(v_states.narrow(0, i, 1))
-
-                # Store updated cache values
-
-                cache[i].store_kv_state(self.layer_idx, 1, past_len[i], q_len)
-
-                # Key/value tensors with past
->>>>>>> 309d0e90
 
         # Straight attention without cache
 
@@ -904,7 +813,7 @@
                       **kwargs) -> torch.Tensor | dict:
         global has_flash_attn
         global has_xformers
-        
+
         cfg = self.model.config
         num_attention_heads = cfg.num_attention_heads
         num_key_value_heads = cfg.num_key_value_heads
@@ -967,6 +876,7 @@
 
         use_flash_attn = has_flash_attn and not cfg.no_flash_attn
         use_xformers = has_xformers and not cfg.no_xformers
+
         # Torch matmul attention
 
         if not (use_flash_attn or use_xformers) or not attn_params.is_causal():
@@ -1005,20 +915,23 @@
                 causal = True
             )
             attn_output = attn_output.reshape((batch_size, q_len, cfg.num_attention_heads * cfg.head_dim))
-        else:
-                
+
+        # Xformers attention
+
+        else:
+
             key_states = key_states.transpose(1, 2)
             value_states = value_states.transpose(1, 2)
 
             key_states = self.repeat_kv(key_states, num_key_value_groups)
             value_states = self.repeat_kv(value_states, num_key_value_groups)
-            
+
             key_states = key_states.transpose(1, 2)
             v_states = value_states.transpose(1, 2)
 
             attn_output = xops.memory_efficient_attention(query_states, key_states, value_states, attn_bias = LowerTriangularFromBottomRightMask())
             attn_output = attn_output.reshape((batch_size, q_len, cfg.num_attention_heads * cfg.head_dim))
-            
+
         # Update 8-bit/Q4 cache
 
         if cache is not None:
